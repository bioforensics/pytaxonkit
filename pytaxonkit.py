# -------------------------------------------------------------------------------------------------
# Copyright (c) 2020, Battelle National Biodefense Institute.
#
# This file is part of pytaxonkit (http://github.com/bioforensics/pytaxonkit)
# and is licensed under the BSD license.
#
#
# This Software was prepared for the Department of Homeland Security
# (DHS) by the Battelle National Biodefense Institute, LLC (BNBI) as
# part of contract HSHQDC-15-C-00064 to manage and operate the National
# Biodefense Analysis and Countermeasures Center (NBACC), a Federally
# Funded Research and Development Center.
#
# Redistribution and use in source and binary forms, with or without
# modification, are permitted provided that the following conditions are
# met:
#
# 1. Redistributions of source code must retain the above copyright
# notice, this list of conditions and the following disclaimer.
#
# 2. Redistributions in binary form must reproduce the above copyright
# notice, this list of conditions and the following disclaimer in the
# documentation and/or other materials provided with the distribution.
#
# 3. Neither the name of the copyright holder nor the names of its
# contributors may be used to endorse or promote products derived from
# this software without specific prior written permission.
#
# THIS SOFTWARE IS PROVIDED BY THE COPYRIGHT HOLDERS AND CONTRIBUTORS
# "AS IS" AND ANY EXPRESS OR IMPLIED WARRANTIES, INCLUDING, BUT NOT
# LIMITED TO, THE IMPLIED WARRANTIES OF MERCHANTABILITY AND FITNESS FOR
# A PARTICULAR PURPOSE ARE DISCLAIMED. IN NO EVENT SHALL THE COPYRIGHT
# HOLDER OR CONTRIBUTORS BE LIABLE FOR ANY DIRECT, INDIRECT, INCIDENTAL,
# SPECIAL, EXEMPLARY, OR CONSEQUENTIAL DAMAGES (INCLUDING, BUT NOT
# LIMITED TO, PROCUREMENT OF SUBSTITUTE GOODS OR SERVICES; LOSS OF USE,
# DATA, OR PROFITS; OR BUSINESS INTERRUPTION) HOWEVER CAUSED AND ON ANY
# THEORY OF LIABILITY, WHETHER IN CONTRACT, STRICT LIABILITY, OR TORT
# (INCLUDING NEGLIGENCE OR OTHERWISE) ARISING IN ANY WAY OUT OF THE USE
# OF THIS SOFTWARE, EVEN IF ADVISED OF THE POSSIBILITY OF SUCH DAMAGE.
# -------------------------------------------------------------------------------------------------

from builtins import list as pylist
from collections import namedtuple
from io import StringIO
import json
import os
import pandas
from pandas import UInt32Dtype, StringDtype
import pytest
from subprocess import Popen, PIPE
import sys
from tempfile import NamedTemporaryFile

from _version import get_versions
__version__ = get_versions()['version']
del get_versions


class TaxonKitCLIError(RuntimeError):
    pass


class NCBITaxonomyDumpNotFoundError(FileNotFoundError):
    pass


def _get_taxonkit_version():
    proc = Popen(['taxonkit', 'version'], stdout=PIPE, stderr=PIPE, universal_newlines=True)
    out, err = proc.communicate()
    if proc.returncode != 0:
        raise TaxonKitCLIError(err)  # pragma: no cover
    return out.strip()


def log(*args, level='debug'):  # pragma: no cover
    print(f'[pytaxonkit::{level}]', *args, file=sys.stderr)


def validate_data_dir(path):
    filepath = os.path.join(path, 'nodes.dmp')
    if not os.path.isfile(filepath) or os.stat(filepath).st_size == 0:
        raise NCBITaxonomyDumpNotFoundError(path)
    return os.path.realpath(path)


def test_validate_data_dir():
    realdir = os.path.realpath(os.path.expanduser('~/.taxonkit/'))
    assert validate_data_dir(os.path.expanduser('~/.taxonkit/')) == realdir
    with pytest.raises(NCBITaxonomyDumpNotFoundError):
        assert validate_data_dir('/path/to/a/non/existent/directory/taxonkit')


def validate_threads(value):
    if value is None:
        return None
    try:
        threadcount = int(value)
        return str(threadcount)
    except ValueError:
        log(f'invalid thread count "{value}"; resetting to taxonkit default', level='warning')
        return None


def test_validate_threads(capsys):
    assert validate_threads(None) is None
    assert validate_threads(2) == '2'
    assert validate_threads('16') == '16'
    out, err = capsys.readouterr()
    assert out == err == ''
    assert validate_threads('StuffedCrust') is None
    out, err = capsys.readouterr()
    assert out == ''
    m = '[pytaxonkit::warning] invalid thread count "StuffedCrust"; resetting to taxonkit default'
    assert err.strip() == m


__taxonkitversion__ = _get_taxonkit_version()


# -------------------------------------------------------------------------------------------------
# taxonkit list
# -------------------------------------------------------------------------------------------------

BasicTaxon = namedtuple('BasicTaxon', ['taxid', 'rank', 'name'])


class ListResult():
    def __init__(self, jsondata):
        self._data = json.loads(jsondata)

    def __len__(self):
        return len(self._data)

    def __str__(self):
        return json.dumps(self._data, indent=4)

    def __iter__(self):
        for taxonstr, taxtree in self._data.items():
            taxid, rank, name = taxonstr.replace('[', ']').split(']')
            taxon = BasicTaxon(taxid=int(taxid.strip()), rank=rank, name=name.strip())
            if len(taxtree) > 0:
                taxtree = ListResult(json.dumps(taxtree))
            yield taxon, taxtree

    def _do_traverse(self, tree):
        for taxonstr, taxtree in tree.items():
            taxid, rank, name = taxonstr.replace('[', ']').split(']')
            taxon = BasicTaxon(taxid=int(taxid.strip()), rank=rank, name=name.strip())
            yield taxon
            if len(taxtree) > 0:
                for subtaxon in self._do_traverse(taxtree):
                    yield subtaxon

    @property
    def traverse(self):
        for taxon in self._do_traverse(self._data):
            yield taxon


def list(ids, raw=False, threads=None, data_dir=None, debug=False):
    '''list taxon tree of given taxids

    Parameters
    ----------
    ids : list or iterable
        A list of taxids (ints or strings are ok)
    raw : bool, default False
        The `ListResult` object returned by default provides convenient programmatic access to the
        result, but it also introduces a significant amount of overhead; for very large results, it
        is recommended to set `raw=True` so that the raw JSON data (loaded into a dictionary) is
        returned
    threads : int, default None
        Override the default taxonkit threads setting
    data_dir : str, default None
        Specify the location of the NCBI taxonomy `.dmp` files; by default, taxonkit searches in
        `~/.taxonkit/`
    debug : bool, default False
        Print debugging output, e.g., system calls to `taxonkit`

    Returns
    -------
    ListResult or dict
        The `pytaxonkit.ListResult` class provides convenient access to the full taxonomic tree
        associated with each top level `taxonkit list` result. When `raw=True`, a dict built from
        the raw JSON is returned.

    Examples
    --------
    >>> import pytaxonkit
    >>> result = pytaxonkit.list([13685, 9903])
    >>> for taxon, tree in result:
    ...     subtaxa = [t for t in tree.traverse]
    ...     print(f'Top level result: {taxon.name} ({taxon.taxid}); {len(subtaxa)} related taxa')
    ...
    Top level result: Solenopsis (13685); 293 related taxa
    Top level result: Bos (9903); 29 related taxa
    >>> subtaxa[0]
    BasicTaxon(taxid=9904, rank='species', name='Bos gaurus')
    >>> pytaxonkit.list([9605], raw=True)
    {'9605 [genus] Homo': {'9606 [species] Homo sapiens': {'63221 [subspecies] Homo sapiens neanderthalensis': {}, "741158 [subspecies] Homo sapiens subsp. 'Denisova'": {}}, '1425170 [species] Homo heidelbergensis': {}, '2665952 [no rank] environmental samples': {'2665953 [species] Homo sapiens environmental sample': {}}}}
    '''  # noqa: E501
    idlist = ','.join(map(str, ids))
    arglist = ['taxonkit', 'list', '--json', '--show-name', '--show-rank', '--ids', idlist]
    if threads:
        arglist.extend(('--threads', validate_threads(threads)))
    if data_dir:
        arglist.extend(('--data-dir', validate_data_dir(data_dir)))  # pragma: no cover
    if debug:
        log(*arglist)  # pragma: no cover
    proc = Popen(arglist, stdout=PIPE, stderr=PIPE, universal_newlines=True)
    out, err = proc.communicate()
    if proc.returncode != 0:
        raise TaxonKitCLIError(err)  # pragma: no cover
    if raw:
        return json.loads(out)
    else:
        return ListResult(out)


def test_list_leaves(capsys):
    result = list([8204, 2468], debug=True)  # Nota bene: `list` here is `pytaxonkit.list`
    assert len(result) == 2
    top_level_taxa = [taxon for taxon, tree in result]
    sub_trees = [tree for taxon, tree in result]
    assert top_level_taxa == [
        BasicTaxon(taxid=8204, rank='species', name='Anarhichas lupus'),
        BasicTaxon(taxid=2468, rank='species', name='Plasmid NR79')
    ]
    assert sub_trees == [{}, {}]
    out, err = capsys.readouterr()
    data = '[pytaxonkit::debug] taxonkit list --json --show-name --show-rank --ids 8204,2468'
    assert err.strip() == data


@pytest.mark.parametrize('taxid,taxon,subtaxon,subsubtaxon', [
    (
        83882,
        BasicTaxon(taxid=83882, rank='genus', name='Apogon'),
        BasicTaxon(taxid=638272, rank='subgenus', name='Apogon'),
        BasicTaxon(taxid=308069, rank='species', name='Apogon maculatus'),
    ),
    (
        44568,
        BasicTaxon(taxid=44568, rank='genus', name='Parasimulium'),
        BasicTaxon(taxid=61057, rank='subgenus', name='Parasimulium'),
        BasicTaxon(taxid=61060, rank='species', name='Parasimulium crosskeyi'),
    ),
])
def test_list_genera(taxid, taxon, subtaxon, subsubtaxon):
    result = list([taxid], threads=1)  # Nota bene: `list` here is `pytaxonkit.list`
    tax, tree = next(iter(result))
    subtax, subtree = next(iter(tree))
    subsubtax, subsubtree = next(iter(subtree))
    assert tax == taxon
    assert subtax == subtaxon
    assert subsubtax == subsubtaxon
    assert subsubtree == {}


def test_list_str():
    result = list(['20019'])
    with open('sweetleaf.json', 'r') as fh:
        assert str(result) == fh.read().strip()


# -------------------------------------------------------------------------------------------------
# taxonkit lineage
# -------------------------------------------------------------------------------------------------


def lineage(ids, formatstr=None, threads=None, data_dir=None, debug=False):
    '''query lineage of given taxids

    Executes `taxonkit lineage` and `taxonkit reformat` to provide both a full and a "standard"
    lineage for each taxid in `ids`.

    Parameters
    ----------
    ids : list or iterable
        A list of taxids (ints or strings are ok)
    formatstr : str, default None
        See [taxonkit reformat documentation](https://bioinf.shenwei.me/taxonkit/usage/#reformat)
        for instructions on setting `formatstr` to override the default "standard" lineage format
    threads : int
        Override the default taxonkit threads setting
    data_dir : str, default None
        Specify the location of the NCBI taxonomy `.dmp` files; by default, taxonkit searches in
        `~/.taxonkit/`
    debug : bool, default False
        Print debugging output, e.g., system calls to `taxonkit`

    Returns
    -------
    DataFrame
        A two-dimensional data structure. The `Code` column refers to the status code returned by
        `taxonkit lineage`: -1 for queries not found, 0 for deleted taxids (in `delnodes.dmp`), new
        taxids for merged taxids (in `merged.dmp`), and own taxid for queries found in `nodes.dmp`.
        See [taxonkit lineage](https://bioinf.shenwei.me/taxonkit/usage/#lineage) for details.

    Examples
    --------
    >>> import pandas
    >>> import pytaxonkit
    >>> result = pytaxonkit.lineage([1325911, 1649473, 1401311])
    >>> result.columns
    Index(['TaxID', 'Code', 'Name', 'Lineage', 'LineageTaxIDs', 'Rank',
           'FullLineage', 'FullLineageTaxIDs'],
          dtype='object')
    >>> result[['TaxID', 'Lineage', 'LineageTaxIDs']]
         TaxID                                                                 Lineage                         LineageTaxIDs
    0  1325911     Eukaryota;Arthropoda;Insecta;Hymenoptera;Eucharitidae;Pogonocharis;  2759;6656;50557;7399;216140;1325911;
    1  1649473  Bacteria;Bacteroidetes;Cytophagia;Cytophagales;Cytophagaceae;Nibrella;    2;976;768503;768507;89373;1649473;
    2  1401311        Eukaryota;Arthropoda;Insecta;Coleoptera;Staphylinidae;Styngetus;   2759;6656;50557;7041;29026;1401311;
    >>> result = pytaxonkit.lineage(['1382510', '929505', '390333'], formatstr='{f};{g};{s};{S}')
    >>> result[['TaxID', 'Lineage', 'LineageTaxIDs']]
         TaxID                                                                                               Lineage         LineageTaxIDs
    0  1382510                                                     Enterobacteriaceae;Salmonella;Salmonella bongori;        543;590;54736;
    1   929505                                                     Clostridiaceae;Clostridium;Clostridium botulinum;      31979;1485;1491;
    2   390333  Lactobacillaceae;Lactobacillus;Lactobacillus delbrueckii;Lactobacillus delbrueckii subsp. bulgaricus  33958;1578;1584;1585
    '''  # noqa: E501
    idlist = '\n'.join(map(str, ids))
    arglist = [
        'taxonkit', 'lineage', '--show-lineage-taxids', '--show-rank', '--show-status-code',
        '--show-name'
    ]
    if threads:
        arglist.extend(('--threads', validate_threads(threads)))
    if data_dir:
        arglist.extend(('--data-dir', validate_data_dir(data_dir)))  # pragma: no cover
    if debug:
        log(*arglist)
    with NamedTemporaryFile(suffix='-lineage.txt') as lineagefile:
        proc = Popen(arglist, stdin=PIPE, stdout=lineagefile, stderr=PIPE, universal_newlines=True)
        out, err = proc.communicate(input=idlist)
        if proc.returncode != 0:
            raise TaxonKitCLIError(err)  # pragma: no cover
        lineagefile.flush()
        os.fsync(lineagefile.fileno())
        extraargs = []
        if formatstr:
            extraargs.extend(('--format', formatstr))
        if threads:
            extraargs.extend(('--threads', validate_threads(threads)))
        if data_dir:
            extraargs.extend(('--data-dir', validate_data_dir(data_dir)))  # pragma: no cover
        arglist = [
            'taxonkit', 'reformat', *extraargs, '--lineage-field', '3', '--show-lineage-taxids',
            lineagefile.name
        ]
        if debug:
            log(*arglist)
        proc = Popen(arglist, stdout=PIPE, stderr=PIPE, universal_newlines=True)
        out, err = proc.communicate()
        if proc.returncode != 0:
            raise TaxonKitCLIError(err)  # pragma: no cover
        columnorderin = [
            'TaxID', 'Code', 'FullLineage', 'FullLineageTaxIDs', 'Name', 'Rank', 'Lineage',
            'LineageTaxIDs'
        ]
        columnorderout = [
            'TaxID', 'Code', 'Name', 'Lineage', 'LineageTaxIDs', 'Rank', 'FullLineage',
            'FullLineageTaxIDs'
        ]
        data = pandas.read_csv(
            StringIO(out), sep='\t', header=None, names=columnorderin, index_col=False
        )
        data = data[columnorderout]
        return data


def name(ids, data_dir=None, debug=False):
    '''rapid taxon name retrieval

    Uses the `--no-lineage` option in `taxonkit lineage` for rapid retrieval of taxon names.

    Parameters
    ----------
    ids : list or iterable
        A list of taxids (ints or strings are ok)
    data_dir : str, default None
        Specify the location of the NCBI taxonomy `.dmp` files; by default, taxonkit searches in
        `~/.taxonkit/`
    debug : bool, default False
        Print debugging output, e.g., system calls to `taxonkit`

    Returns
    -------
    DataFrame
        A two-dimensional data structure with TaxIDs and taxon names.

    Examples
    --------
    >>> import pytaxonkit
    >>> name(['151837', '2216222', '517824'])
         TaxID                                Name
    0   151837                    Hiraea smilacina
    1  2216222         Paramyia sp. BIOUG21706-A10
    2   517824  soil bacterium Cipr-S1N-M1LLLSSL-1
    '''
    idlist = '\n'.join(map(str, ids))
    arglist = ['taxonkit', 'lineage', '--show-name', '--no-lineage']
    if data_dir:
        arglist.extend(('--data-dir', validate_data_dir(data_dir)))  # pragma: no cover
    if debug:
        log(*arglist)
    proc = Popen(arglist, stdin=PIPE, stdout=PIPE, stderr=PIPE, universal_newlines=True)
    out, err = proc.communicate(input=idlist)
    data = pandas.read_csv(
        StringIO(out), sep='\t', header=None, names=['TaxID', 'Name'], index_col=False
    )
    return data


def test_lineage(capsys):
    result = lineage(['1082657', '265720', '2507530', '106649'], debug=True)
    assert result.TaxID.equals(pandas.Series([1082657, 265720, 2507530, 106649]))
    assert result.Code.equals(pandas.Series([1082657, 265720, 2507530, 106649]))
    assert result.Lineage.equals(pandas.Series([
        'Eukaryota;Discosea;;Longamoebia;Acanthamoebidae;Acanthamoeba;Acanthamoeba sp. TW95',
        'Bacteria;Bacteroidetes;Bacteroidia;Bacteroidales;Porphyromonadaceae;Porphyromonas;'
        'Porphyromonas genomosp. P3',
        'Eukaryota;Basidiomycota;Agaricomycetes;Russulales;Russulaceae;Russula;Russula species',
        'Bacteria;Proteobacteria;Gammaproteobacteria;Pseudomonadales;Moraxellaceae;Acinetobacter;'
        'Acinetobacter guillouiae',
    ]))
    assert result.LineageTaxIDs.equals(pandas.Series([
        '2759;555280;;1485168;33677;5754;1082657',
        '2;976;200643;171549;171551;836;265720',
        '2759;5204;155619;452342;5401;5402;2507520',
        '2;1224;1236;72274;468;469;106649',
    ]))
    assert result.Rank.equals(pandas.Series([
        'species', 'species', 'subspecies', 'species'
    ]))

    out, err = capsys.readouterr()
    assert 'taxonkit lineage --show-lineage-taxids --show-rank --show-status-code' in err
    assert 'taxonkit reformat --lineage-field 3 --show-lineage-taxids' in err


def test_lineage_threads():
    result = lineage(['200643'], threads=1)
    assert result.FullLineage.iloc[0] == (
        'cellular organisms;Bacteria;FCB group;Bacteroidetes/Chlorobi group;Bacteroidetes;'
        'Bacteroidia'
    )


def test_lineage_name():
    result = lineage(['526061'])
    assert result.Name.iloc[0] == 'Henosepilachna sp. AGBA-2008'


def test_name_debug(capsys):
    result = name([207661, 1353792, 1597281], debug=True)
    assert result.Name.equals(pandas.Series([
        'Ahnfeltiopsis concinna',
        'Picobirnavirus turkey/USA-1512/2010',
        'Isopoda sp. NZAC 03013534',
    ]))
    out, err = capsys.readouterr()
    assert 'taxonkit lineage --show-name --no-lineage' in err


# -------------------------------------------------------------------------------------------------
# taxonkit name2taxid
# -------------------------------------------------------------------------------------------------

def name2taxid(names, sciname=False, threads=None, data_dir=None, debug=False):
    '''query taxid by taxon scientific name

    Parameters
    ----------
    names : list or iterable
        A list of species names or synonyms
    sciname: bool, default False
        By default, both scientific names and synonyms are supported; when `sciname=True`, synonyms
        are ignored
    threads : int
        Override the default taxonkit threads setting
    data_dir : str, default None
        Specify the location of the NCBI taxonomy `.dmp` files; by default, taxonkit searches in
        `~/.taxonkit/`
    debug : bool, default False
        Print debugging output, e.g., system calls to `taxonkit`

    Returns
    -------
    DataFrame
        A two-dimensional data structure with names and corresponding taxids.

    Examples
    --------
    >>> import pytaxonkit
    >>> names = ['Phyllobolus spinuliferus', 'Alteromonas putrefaciens', 'Rexia erectus']
    >>> pytaxonkit.name2taxid(names)
                           Name   TaxID     Rank
    0  Phyllobolus spinuliferus  359607  species
    1  Alteromonas putrefaciens      24  species
    2             Rexia erectus  262902  species
    >>> pytaxonkit.name2taxid(names, sciname=True)
                           Name  TaxID  Rank
    0  Phyllobolus spinuliferus   <NA>  <NA>
    1  Alteromonas putrefaciens   <NA>  <NA>
    2             Rexia erectus   <NA>  <NA>
    '''
    namelist = '\n'.join(map(str, names))
    arglist = ['taxonkit', 'name2taxid', '--show-rank']
    if sciname:
        arglist.append('--sci-name')
    if threads:
        arglist.extend(('--threads', validate_threads(threads)))
    if data_dir:
        arglist.extend(('--data-dir', validate_data_dir(data_dir)))  # pragma: no cover
    if debug:
        log(*arglist)  # pragma: no cover
    proc = Popen(arglist, stdin=PIPE, stdout=PIPE, stderr=PIPE, universal_newlines=True)
    out, err = proc.communicate(input=namelist)
    if proc.returncode != 0:
        raise TaxonKitCLIError(err)  # pragma: no cover
    columns = {
        'Name': StringDtype(),
        'TaxID': UInt32Dtype(),
        'Rank': StringDtype(),
    }
    data = pandas.read_csv(
        StringIO(out), sep='\t', header=None, names=columns, dtype=columns, index_col=False
    )
    return data


def test_name2taxid(capsys):
    result = name2taxid(['Chaetocerotales', 'Diptera', 'Rickettsiales', 'Hypocreales'], debug=True)
    taxids = pandas.Series([265576, 7147, 766, 5125], dtype=UInt32Dtype())
    ranks = pandas.Series(['order', 'order', 'order', 'order'], dtype=StringDtype())
    assert result.TaxID.equals(taxids)
    assert result.Rank.equals(ranks)

    out, err = capsys.readouterr()
    assert '[pytaxonkit::debug] taxonkit name2taxid --show-rank' in err


def test_name2taxid_threads():
    result = name2taxid(['FCB group'], threads='1')
    assert str(result) == '        Name    TaxID   Rank\n0  FCB group  1783270  clade'


# -------------------------------------------------------------------------------------------------
<<<<<<< HEAD
# taxonkit filter
# -------------------------------------------------------------------------------------------------

def filter(ids, threads=None, equal_to=None, higher_than=None, lower_than=None,
           discard_norank=False, discard_root=False, root_taxid=None, blacklist=None,
           rank_file=None, debug=False):
    '''filter taxids by taxonomic rank (or a range of ranks)

    Executes the `taxonkit filter` command to include or exclude taxa at the specified ranks.
=======
# taxonkit lca
# -------------------------------------------------------------------------------------------------

def lca(ids, multi=False, skip_deleted=False, skip_unfound=False, threads=None, data_dir=None,
        debug=False):
    '''compute lowest common ancestor (LCA) for taxids
>>>>>>> a9d9c576

    Parameters
    ----------
    ids : list or iterable
<<<<<<< HEAD
        A list of taxids (ints or strings are ok)
    threads : int
        Override the default taxonkit threads setting
    equal_to : str, default None
        Keep only taxa at the specified rank
    higher_than : str, default None
        Keep only taxa ranked higher than the specified rank
    lower_than : str, default None
        Keep only taxa ranked lower than the specified rank
    discard_norank : bool, default False
        Discard generic ranks without an explicit ranking order ("no rank" and "clade")
    discard_root : bool, default False
        Discard root taxon
    root_taxid : int or str
        override taxid of the root taxon
    blacklist : list of strs
        A list of ranks to exclude
    rank_file : str, default None
        Specify the location of the rank definition and order file; by default, taxonkit uses
        `~/taxonkit/ranks.txt`
=======
        A list of taxids (ints or strings are ok); if `multi=True`, a list of lists is expected
    multi : bool, default False
        The input consists of multiple LCA queries, stored as a list of taxid lists; by default,
        a single list corresponding to a single LCA query is expected
    skip_deleted : bool, default False
        Ignore deleted taxids and compute LCA with the remaining taxa
    skip_unfound : bool, default False
        Ignore taxids not found in the taxonomy database and compute LCA with the remaining taxa
    threads : int
        Override the default taxonkit threads setting
    data_dir : str, default None
        Specify the location of the NCBI taxonomy `.dmp` files; by default, taxonkit searches in
        `~/.taxonkit/`
>>>>>>> a9d9c576
    debug : bool, default False
        Print debugging output, e.g., system calls to `taxonkit`

    Returns
    -------
<<<<<<< HEAD
    list
        A list of taxids passing the specified filters.

    >>> import pytaxonkit
    >>> taxids = [131567, 2, 1783257, 74201, 203494, 48461, 1647988, 239934, 239935, 349741]
    >>> pytaxonkit.filter(taxids, blacklist=['family', 'species'])
    [131567, 2, 1783257, 74201, 203494, 48461, 239934, 349741]
    >>> pytaxonkit.filter(taxids, lower_than='genus')
    [131567, 1783257, 239935, 349741]
    '''
    if higher_than is not None and lower_than is not None:
        raise ValueError('cannot specify "higher_than" and "lower_than" simultaneously')
    idlist = '\n'.join(map(str, ids))
    arglist = ['taxonkit', 'filter']
    if threads:
        arglist.extend(('--threads', validate_threads(threads)))
    if equal_to:
        arglist.extend(['--equal-to', equal_to])
    if higher_than:
        arglist.extend(['--higher-than', higher_than])
    if lower_than:
        arglist.extend(['--lower-than', lower_than])
    if discard_norank:
        arglist.append('--discard-noranks')
    if discard_root:  # pragma: no cover
        arglist.append('--discard-root')
    if blacklist:
        arglist.extend(['--black-list', ','.join(blacklist)])
    if root_taxid:  # pragma: no cover
        arglist.extend(['--root-taxid', str(root_taxid)])
    if rank_file:  # pragma: no cover
        arglist.extend(['--rank-file', rank_file])
    if debug:
        log(*arglist)
    proc = Popen(arglist, stdin=PIPE, stdout=PIPE, stderr=PIPE, universal_newlines=True)
    out, err = proc.communicate(input=idlist)
    data = pandas.read_csv(StringIO(out), header=None, names=['TaxID'], index_col=False)
    return pylist(data.TaxID)


def list_ranks(rank_file=None, debug=False):
    '''list all supported taxonomic ranks

    Parameters
    ----------
    rank_file : str, default None
        Specify the location of the rank definition and order file; by default, taxonkit uses
        `~/taxonkit/ranks.txt`
    debug : bool, default False
        Print debugging output, e.g., system calls to `taxonkit`

    Returns
    -------
    list
        A list of taxonomic ranks.

    >>> import pytaxonkit
    >>> ranks = pytaxonkit.list_ranks()
    >>> ranks[:5]
    ['life', 'domain', 'kingdom', 'subkingdom', 'infrakingdom']
    '''
    arglist = ['taxonkit', 'filter', '--list-order']
    if rank_file:  # pragma: no cover
        arglist.extend(['--rank-file', rank_file])
    if debug:
        log(*arglist)
    proc = Popen(arglist, stdin=PIPE, stdout=PIPE, stderr=PIPE, universal_newlines=True)
    out, err = proc.communicate(input='')
    data = pandas.read_csv(StringIO(out), header=None, names=['Rank'], index_col=False)
    return pylist(data.Rank)


def list_ranks_db(rank_file=None, debug=False):
    '''list all taxonomic ranks present in the NCBI taxonomy database

    Parameters
    ----------
    rank_file : str, default None
        Specify the location of the rank definition and order file; by default, taxonkit uses
        `~/taxonkit/ranks.txt`
    debug : bool, default False
        Print debugging output, e.g., system calls to `taxonkit`

    Returns
    -------
    list
        A list of taxonomic ranks.

    >>> import pytaxonkit
    >>> ranks = pytaxonkit.list_ranks_db()
    >>> ranks[:5]
    ['superkingdom', 'kingdom', 'subkingdom', 'superphylum', 'phylum']
    '''
    arglist = ['taxonkit', 'filter', '--list-ranks']
    if rank_file:  # pragma: no cover
        arglist.extend(['--rank-file', rank_file])
    if debug:
        log(*arglist)
    proc = Popen(arglist, stdin=PIPE, stdout=PIPE, stderr=PIPE, universal_newlines=True)
    out, err = proc.communicate(input='')
    data = pandas.read_csv(StringIO(out), header=None, names=['Rank'], index_col=False)
    return pylist(data.Rank)


def test_filter_higher_than():
    taxids = [
        131567, 2759, 33154, 33208, 6072, 33213, 33317, 1206794, 88770, 6656, 197563, 197562, 6960,
        50557, 85512, 7496, 33340, 33392, 7399, 7400, 7434, 34735, 7458, 70987, 83322, 481579,
        2056706, 599582
    ]
    obs_result = filter(taxids, threads=1, higher_than='order', equal_to='order')
    exp_result = [2759, 33208, 6656, 6960, 50557, 7496, 33340, 33392, 7399]
    assert obs_result == exp_result


def test_filter_lower_than(capsys):
    taxids = [
        131567, 2759, 33154, 33208, 6072, 33213, 33317, 1206794, 88770, 6656, 197563, 197562, 6960,
        50557, 85512, 7496, 33340, 33392, 7041, 41071, 535382, 41073, 706613, 586004, 87479, 412111
    ]
    obs_result = filter(taxids, lower_than='family', discard_norank=True, debug=True)
    exp_result = [706613, 586004, 87479, 412111]
    assert obs_result == exp_result
    terminal = capsys.readouterr()
    assert 'taxonkit filter --lower-than family' in terminal.err


def test_filter_higher_lower_conflict():
    message = r'cannot specify "higher_than" and "lower_than" simultaneously'
    with pytest.raises(ValueError, match=message):
        filter([42], discard_norank=True, higher_than='genus', lower_than='genus')


def test_list_ranks(capsys):
    ranks = list_ranks(debug=True)
    assert len(ranks) == 68
    terminal = capsys.readouterr()
    assert 'taxonkit filter --list-order' in terminal.err


def test_list_ranks_db(capsys):
    ranks = list_ranks_db(debug=True)
    assert len(ranks) == 45
    terminal = capsys.readouterr()
    assert 'taxonkit filter --list-ranks' in terminal.err
=======
    int or list
        A taxid or, if `multi=True`, a list of taxids

    Examples
    --------
    >>> import pytaxonkit
    >>> pytaxonkit.lca([239934, 239935, 349741])
    239934
    >>> pytaxonkit.lca([[63221, 2665953], [63221, 741158]], multi=True)
    [9605, 9606]
    '''
    if multi:
        idstring = '\n'.join([' '.join(map(str, sublist)) for sublist in ids])
    else:
        idstring = ' '.join(map(str, ids))
    arglist = ['taxonkit', 'lca']
    if skip_deleted:
        arglist.append('--skip-deleted')
    if skip_unfound:
        arglist.append('--skip-unfound')
    if threads:
        arglist.extend(('--threads', validate_threads(threads)))
    if data_dir:
        arglist.extend(('--data-dir', validate_data_dir(data_dir)))  # pragma: no cover
    if debug:
        log(*arglist)
    proc = Popen(arglist, stdin=PIPE, stdout=PIPE, stderr=PIPE, universal_newlines=True)
    out, err = proc.communicate(input=idstring)
    if proc.returncode != 0:
        raise TaxonKitCLIError(err)  # pragma: no cover
    results = []
    for line in out.strip().split('\n'):
        queries, lcataxid = line.split('\t')
        results.append(int(lcataxid))
    if multi:
        return results
    else:
        assert len(results) == 1
        return results[0]


def test_lca_deleted():
    assert lca([1, 2, 3]) == 0
    assert lca([1, 2, 3], skip_deleted=True, threads=1) == 1


def test_lca_unfound(capsys):
    assert lca([61021, 61022, 11111111]) == 0
    assert lca([61021, 61022, 11111111], skip_unfound=True, debug=True) == 2628496
    terminal = capsys.readouterr()
    assert 'taxonkit lca --skip-unfound' in terminal.err
>>>>>>> a9d9c576
<|MERGE_RESOLUTION|>--- conflicted
+++ resolved
@@ -371,7 +371,7 @@
 def name(ids, data_dir=None, debug=False):
     '''rapid taxon name retrieval
 
-    Uses the `--no-lineage` option in `taxonkit lineage` for rapid retrieval of taxon names.
+    Uses the `--no-linage` option in `taxonkit lineage` for rapid retrieval of taxon names.
 
     Parameters
     ----------
@@ -487,7 +487,7 @@
     Returns
     -------
     DataFrame
-        A two-dimensional data structure with names and corresponding taxids.
+        A two-dimensional data structure.
 
     Examples
     --------
@@ -546,7 +546,6 @@
 
 
 # -------------------------------------------------------------------------------------------------
-<<<<<<< HEAD
 # taxonkit filter
 # -------------------------------------------------------------------------------------------------
 
@@ -556,19 +555,10 @@
     '''filter taxids by taxonomic rank (or a range of ranks)
 
     Executes the `taxonkit filter` command to include or exclude taxa at the specified ranks.
-=======
-# taxonkit lca
-# -------------------------------------------------------------------------------------------------
-
-def lca(ids, multi=False, skip_deleted=False, skip_unfound=False, threads=None, data_dir=None,
-        debug=False):
-    '''compute lowest common ancestor (LCA) for taxids
->>>>>>> a9d9c576
 
     Parameters
     ----------
     ids : list or iterable
-<<<<<<< HEAD
         A list of taxids (ints or strings are ok)
     threads : int
         Override the default taxonkit threads setting
@@ -589,27 +579,11 @@
     rank_file : str, default None
         Specify the location of the rank definition and order file; by default, taxonkit uses
         `~/taxonkit/ranks.txt`
-=======
-        A list of taxids (ints or strings are ok); if `multi=True`, a list of lists is expected
-    multi : bool, default False
-        The input consists of multiple LCA queries, stored as a list of taxid lists; by default,
-        a single list corresponding to a single LCA query is expected
-    skip_deleted : bool, default False
-        Ignore deleted taxids and compute LCA with the remaining taxa
-    skip_unfound : bool, default False
-        Ignore taxids not found in the taxonomy database and compute LCA with the remaining taxa
-    threads : int
-        Override the default taxonkit threads setting
-    data_dir : str, default None
-        Specify the location of the NCBI taxonomy `.dmp` files; by default, taxonkit searches in
-        `~/.taxonkit/`
->>>>>>> a9d9c576
     debug : bool, default False
         Print debugging output, e.g., system calls to `taxonkit`
 
     Returns
     -------
-<<<<<<< HEAD
     list
         A list of taxids passing the specified filters.
 
@@ -755,7 +729,37 @@
     assert len(ranks) == 45
     terminal = capsys.readouterr()
     assert 'taxonkit filter --list-ranks' in terminal.err
-=======
+
+
+# -------------------------------------------------------------------------------------------------
+# taxonkit lca
+# -------------------------------------------------------------------------------------------------
+
+def lca(ids, multi=False, skip_deleted=False, skip_unfound=False, threads=None, data_dir=None,
+        debug=False):
+    '''compute lowest common ancestor (LCA) for taxids
+
+    Parameters
+    ----------
+    ids : list or iterable
+        A list of taxids (ints or strings are ok); if `multi=True`, a list of lists is expected
+    multi : bool, default False
+        The input consists of multiple LCA queries, stored as a list of taxid lists; by default,
+        a single list corresponding to a single LCA query is expected
+    skip_deleted : bool, default False
+        Ignore deleted taxids and compute LCA with the remaining taxa
+    skip_unfound : bool, default False
+        Ignore taxids not found in the taxonomy database and compute LCA with the remaining taxa
+    threads : int
+        Override the default taxonkit threads setting
+    data_dir : str, default None
+        Specify the location of the NCBI taxonomy `.dmp` files; by default, taxonkit searches in
+        `~/.taxonkit/`
+    debug : bool, default False
+        Print debugging output, e.g., system calls to `taxonkit`
+
+    Returns
+    -------
     int or list
         A taxid or, if `multi=True`, a list of taxids
 
@@ -806,5 +810,4 @@
     assert lca([61021, 61022, 11111111]) == 0
     assert lca([61021, 61022, 11111111], skip_unfound=True, debug=True) == 2628496
     terminal = capsys.readouterr()
-    assert 'taxonkit lca --skip-unfound' in terminal.err
->>>>>>> a9d9c576
+    assert 'taxonkit lca --skip-unfound' in terminal.err