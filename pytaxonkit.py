# -------------------------------------------------------------------------------------------------
# Copyright (c) 2020, DHS.
#
# This file is part of pytaxonkit (http://github.com/bioforensics/pytaxonkit)
# and is licensed under the BSD license.
#
#
# This Software was prepared for the Department of Homeland Security
# (DHS) by the Battelle National Biodefense Institute, LLC (BNBI) as
# part of contract HSHQDC-15-C-00064 to manage and operate the National
# Biodefense Analysis and Countermeasures Center (NBACC), a Federally
# Funded Research and Development Center.
#
# Redistribution and use in source and binary forms, with or without
# modification, are permitted provided that the following conditions are
# met:
#
# 1. Redistributions of source code must retain the above copyright
# notice, this list of conditions and the following disclaimer.
#
# 2. Redistributions in binary form must reproduce the above copyright
# notice, this list of conditions and the following disclaimer in the
# documentation and/or other materials provided with the distribution.
#
# 3. Neither the name of the copyright holder nor the names of its
# contributors may be used to endorse or promote products derived from
# this software without specific prior written permission.
#
# THIS SOFTWARE IS PROVIDED BY THE COPYRIGHT HOLDERS AND CONTRIBUTORS
# "AS IS" AND ANY EXPRESS OR IMPLIED WARRANTIES, INCLUDING, BUT NOT
# LIMITED TO, THE IMPLIED WARRANTIES OF MERCHANTABILITY AND FITNESS FOR
# A PARTICULAR PURPOSE ARE DISCLAIMED. IN NO EVENT SHALL THE COPYRIGHT
# HOLDER OR CONTRIBUTORS BE LIABLE FOR ANY DIRECT, INDIRECT, INCIDENTAL,
# SPECIAL, EXEMPLARY, OR CONSEQUENTIAL DAMAGES (INCLUDING, BUT NOT
# LIMITED TO, PROCUREMENT OF SUBSTITUTE GOODS OR SERVICES; LOSS OF USE,
# DATA, OR PROFITS; OR BUSINESS INTERRUPTION) HOWEVER CAUSED AND ON ANY
# THEORY OF LIABILITY, WHETHER IN CONTRACT, STRICT LIABILITY, OR TORT
# (INCLUDING NEGLIGENCE OR OTHERWISE) ARISING IN ANY WAY OUT OF THE USE
# OF THIS SOFTWARE, EVEN IF ADVISED OF THE POSSIBILITY OF SUCH DAMAGE.
# -------------------------------------------------------------------------------------------------

from builtins import list as pylist
from collections import namedtuple
from io import StringIO
import json
import os
import pandas as pd
from pandas import UInt32Dtype, StringDtype
import pytest
from subprocess import Popen, PIPE
import sys
from tempfile import NamedTemporaryFile
from warnings import warn

from _version import get_versions
__version__ = get_versions()['version']
del get_versions


class TaxonKitCLIError(RuntimeError):
    pass


class NCBITaxonomyDumpNotFoundError(FileNotFoundError):
    pass


def _get_taxonkit_version():
    proc = Popen(['taxonkit', 'version'], stdout=PIPE, stderr=PIPE, universal_newlines=True)
    out, err = proc.communicate()
    if proc.returncode != 0:
        raise TaxonKitCLIError(err)  # pragma: no cover
    return out.strip()


def log(*args, level='debug'):  # pragma: no cover
    print(f'[pytaxonkit::{level}]', *args, file=sys.stderr)


def validate_data_dir(path):
    filepath = os.path.join(path, 'nodes.dmp')
    if not os.path.isfile(filepath) or os.stat(filepath).st_size == 0:
        raise NCBITaxonomyDumpNotFoundError(path)
    return os.path.realpath(path)


def test_validate_data_dir():
    realdir = os.path.realpath(os.path.expanduser('~/.taxonkit/'))
    assert validate_data_dir(os.path.expanduser('~/.taxonkit/')) == realdir
    with pytest.raises(NCBITaxonomyDumpNotFoundError):
        assert validate_data_dir('/path/to/a/non/existent/directory/taxonkit')


def validate_threads(value):
    if value is None:
        return None
    try:
        threadcount = int(value)
        return str(threadcount)
    except ValueError:
        log(f'invalid thread count "{value}"; resetting to taxonkit default', level='warning')
        return None


def test_validate_threads(capsys):
    assert validate_threads(None) is None
    assert validate_threads(2) == '2'
    assert validate_threads('16') == '16'
    out, err = capsys.readouterr()
    assert out == err == ''
    assert validate_threads('StuffedCrust') is None
    out, err = capsys.readouterr()
    assert out == ''
    m = '[pytaxonkit::warning] invalid thread count "StuffedCrust"; resetting to taxonkit default'
    assert err.strip() == m


__taxonkitversion__ = _get_taxonkit_version()


# -------------------------------------------------------------------------------------------------
# taxonkit list
# -------------------------------------------------------------------------------------------------

BasicTaxon = namedtuple('BasicTaxon', ['taxid', 'rank', 'name'])


class ListResult():
    def __init__(self, jsondata):
        self._data = json.loads(jsondata)

    def __len__(self):
        return len(self._data)

    def __str__(self):
        return json.dumps(self._data, indent=4)

    def __iter__(self):
        for taxonstr, taxtree in self._data.items():
            taxid, rank, name = taxonstr.replace('[', ']').split(']')
            taxon = BasicTaxon(taxid=int(taxid.strip()), rank=rank, name=name.strip())
            if len(taxtree) > 0:
                taxtree = ListResult(json.dumps(taxtree))
            yield taxon, taxtree

    def _do_traverse(self, tree):
        for taxonstr, taxtree in tree.items():
            taxid, rank, name = taxonstr.replace('[', ']').split(']')
            taxon = BasicTaxon(taxid=int(taxid.strip()), rank=rank, name=name.strip())
            yield taxon
            if len(taxtree) > 0:
                for subtaxon in self._do_traverse(taxtree):
                    yield subtaxon

    @property
    def traverse(self):
        for taxon in self._do_traverse(self._data):
            yield taxon


def list(ids, raw=False, threads=None, data_dir=None, debug=False):
    '''list taxon tree of given taxids

    Parameters
    ----------
    ids : list or iterable
        A list of taxids (ints or strings are ok)
    raw : bool, default False
        The `ListResult` object returned by default provides convenient programmatic access to the
        result, but it also introduces a significant amount of overhead; for very large results, it
        is recommended to set `raw=True` so that the raw JSON data (loaded into a dictionary) is
        returned
    threads : int, default None
        Override the default taxonkit threads setting
    data_dir : str, default None
        Specify the location of the NCBI taxonomy `.dmp` files; by default, taxonkit searches in
        `~/.taxonkit/`
    debug : bool, default False
        Print debugging output, e.g., system calls to `taxonkit`

    Returns
    -------
    ListResult or dict
        The `pytaxonkit.ListResult` class provides convenient access to the full taxonomic tree
        associated with each top level `taxonkit list` result. When `raw=True`, a dict built from
        the raw JSON is returned.

    Examples
    --------
    >>> import pytaxonkit
    >>> result = pytaxonkit.list([13685, 9903])
    >>> for taxon, tree in result:
    ...     subtaxa = [t for t in tree.traverse]
    ...     print(f'Top level result: {taxon.name} ({taxon.taxid}); {len(subtaxa)} related taxa')
    ...
    Top level result: Solenopsis (13685); 304 related taxa
    Top level result: Bos (9903); 29 related taxa
    >>> subtaxa[0]
    BasicTaxon(taxid=9904, rank='species', name='Bos gaurus')
    >>> pytaxonkit.list([9605], raw=True)
    {'9605 [genus] Homo': {'9606 [species] Homo sapiens': {'63221 [subspecies] Homo sapiens neanderthalensis': {}, "741158 [subspecies] Homo sapiens subsp. 'Denisova'": {}}, '1425170 [species] Homo heidelbergensis': {}, '2665952 [no rank] environmental samples': {'2665953 [species] Homo sapiens environmental sample': {}}, '2813598 [no rank] unclassified Homo': {'2813599 [species] Homo sp.': {}}}}
    '''  # noqa: E501
    idlist = ','.join(map(str, ids))
    if idlist == '':
        warn('No input for pytaxonkit.list', UserWarning)
        return
    arglist = ['taxonkit', 'list', '--json', '--show-name', '--show-rank', '--ids', idlist]
    if threads:
        arglist.extend(('--threads', validate_threads(threads)))
    if data_dir:
        arglist.extend(('--data-dir', validate_data_dir(data_dir)))  # pragma: no cover
    if debug:
        log(*arglist)  # pragma: no cover
    proc = Popen(arglist, stdout=PIPE, stderr=PIPE, universal_newlines=True)
    out, err = proc.communicate()
    if proc.returncode != 0:
        raise TaxonKitCLIError(err)  # pragma: no cover
    if raw:
        return json.loads(out)
    else:
        return ListResult(out)


def test_list_leaves(capsys):
    result = list([8204, 2468], debug=True)  # Nota bene: `list` here is `pytaxonkit.list`
    assert len(result) == 2
    top_level_taxa = [taxon for taxon, tree in result]
    sub_trees = [tree for taxon, tree in result]
    assert top_level_taxa == [
        BasicTaxon(taxid=8204, rank='species', name='Anarhichas lupus'),
        BasicTaxon(taxid=2468, rank='species', name='Plasmid NR79')
    ]
    assert sub_trees == [{}, {}]
    out, err = capsys.readouterr()
    data = '[pytaxonkit::debug] taxonkit list --json --show-name --show-rank --ids 8204,2468'
    assert err.strip() == data


@pytest.mark.parametrize('taxid,taxon,subtaxon,subsubtaxon', [
    (
        83882,
        BasicTaxon(taxid=83882, rank='genus', name='Apogon'),
        BasicTaxon(taxid=638272, rank='subgenus', name='Apogon'),
        BasicTaxon(taxid=308069, rank='species', name='Apogon maculatus'),
    ),
    (
        44568,
        BasicTaxon(taxid=44568, rank='genus', name='Parasimulium'),
        BasicTaxon(taxid=61057, rank='subgenus', name='Parasimulium'),
        BasicTaxon(taxid=61060, rank='species', name='Parasimulium crosskeyi'),
    ),
])
def test_list_genera(taxid, taxon, subtaxon, subsubtaxon):
    result = list([taxid], threads=1)  # Nota bene: `list` here is `pytaxonkit.list`
    tax, tree = next(iter(result))
    subtax, subtree = next(iter(tree))
    subsubtax, subsubtree = next(iter(subtree))
    assert tax == taxon
    assert subtax == subtaxon
    assert subsubtax == subsubtaxon
    assert subsubtree == {}


def test_list_str():
    result = list(['20019'])
    with open('sweetleaf.json', 'r') as fh:
        assert str(result) == fh.read().strip()


def test_list_empty():
    with pytest.warns(UserWarning, match="No input for pytaxonkit.list"):
        result = list([])
        assert result is None


# -------------------------------------------------------------------------------------------------
# taxonkit lineage
# -------------------------------------------------------------------------------------------------


def lineage(ids, formatstr=None, threads=None, data_dir=None, prefix=False, pseudo_strain=False,
            fill_missing=False, debug=False, **kwargs):
    '''query lineage of given taxids

    Executes `taxonkit lineage` and `taxonkit reformat` to provide both a full and a "standard"
    lineage for each taxid in `ids`.

    Parameters
    ----------
    ids : list or iterable
        A list of taxids (ints or strings are ok)
    formatstr : str, default None
        See [taxonkit reformat documentation](https://bioinf.shenwei.me/taxonkit/usage/#reformat)
        for instructions on setting `formatstr` to override the default "standard" lineage format
    threads : int
        Override the default taxonkit threads setting
    data_dir : str, default None
        Specify the location of the NCBI taxonomy `.dmp` files; by default, taxonkit searches in
        `~/.taxonkit/`
    prefix : bool, default False
        add prefixes to each name indicating rank
    prefix_* : str, default None
        When `prefix=True`, override default prefix for the specified rank; replace `*` with one of
        k, p, c, o, f, g, s, S corresponding to (super)kingdom, phylum, class, order, family,
        genus, species, subspecies; for example, `prefix_g='GENUS:', prefix_s='SPECIES:'`
    pseudo_strain : bool, default False
        Use the node with lowest rank as the strain name, only if that rank is lower than "species"
        and not "subspecies" nor "strain"
    fill_missing : bool, default False
        Fill missing rank with lineage information of the next higher rank
    debug : bool, default False
        Print debugging output, e.g., system calls to `taxonkit`

    Returns
    -------
    DataFrame
        A two-dimensional data structure. The `Code` column refers to the status code returned by
        `taxonkit lineage`: -1 for queries not found, 0 for deleted taxids (in `delnodes.dmp`), new
        taxids for merged taxids (in `merged.dmp`), and own taxid for queries found in `nodes.dmp`.
        See [taxonkit lineage](https://bioinf.shenwei.me/taxonkit/usage/#lineage) for details.

    Examples
    --------
    >>> import pandas
    >>> import pytaxonkit
    >>> result = pytaxonkit.lineage([1325911, 1649473, 1401311])
    >>> result.columns
    Index(['TaxID', 'Code', 'Name', 'Lineage', 'LineageTaxIDs', 'Rank',
           'FullLineage', 'FullLineageTaxIDs', 'FullLineageRanks'],
          dtype='object')
    >>> result[['TaxID', 'Lineage', 'LineageTaxIDs']]
         TaxID                                                                 Lineage                         LineageTaxIDs
    0  1325911     Eukaryota;Arthropoda;Insecta;Hymenoptera;Eucharitidae;Pogonocharis;  2759;6656;50557;7399;216140;1325911;
    1  1649473  Bacteria;Bacteroidetes;Cytophagia;Cytophagales;Spirosomaceae;Nibrella;  2;976;768503;768507;2896860;1649473;
    2  1401311        Eukaryota;Arthropoda;Insecta;Coleoptera;Staphylinidae;Styngetus;   2759;6656;50557;7041;29026;1401311;
    >>> result = pytaxonkit.lineage(['1382510', '929505', '390333'], formatstr='{f};{g};{s};{S}')
    >>> result[['TaxID', 'Lineage', 'LineageTaxIDs']]
         TaxID                                                                                               Lineage         LineageTaxIDs
    0  1382510                                                     Enterobacteriaceae;Salmonella;Salmonella bongori;        543;590;54736;
    1   929505                                                     Clostridiaceae;Clostridium;Clostridium botulinum;      31979;1485;1491;
    2   390333  Lactobacillaceae;Lactobacillus;Lactobacillus delbrueckii;Lactobacillus delbrueckii subsp. bulgaricus  33958;1578;1584;1585
    '''  # noqa: E501
    idlist = '\n'.join(map(str, ids))
    if idlist == '':
        warn('No input for pytaxonkit.lineage', UserWarning)
        return
    arglist = [
        'taxonkit', 'lineage', '--show-lineage-taxids', '--show-rank', '--show-status-code',
        '--show-name', '--show-lineage-ranks'
    ]
    if threads:
        arglist.extend(('--threads', validate_threads(threads)))
    if data_dir:
        arglist.extend(('--data-dir', validate_data_dir(data_dir)))  # pragma: no cover
    if debug:
        log(*arglist)
    with NamedTemporaryFile(suffix='-lineage.txt') as lineagefile:
        proc = Popen(arglist, stdin=PIPE, stdout=lineagefile, stderr=PIPE, universal_newlines=True)
        out, err = proc.communicate(input=idlist)
        if proc.returncode != 0:
            raise TaxonKitCLIError(err)  # pragma: no cover
        lineagefile.flush()
        os.fsync(lineagefile.fileno())
        extraargs = []
        if formatstr:
            extraargs.extend(('--format', formatstr))
        if prefix:
            extraargs.append('--add-prefix')
        for key, value in kwargs.items():
            if key.count('_') != 1:
                raise TypeError(f'unexpected keyword argument "{key}"')
            prefix, subkey = key.split('_')
            if prefix != 'prefix' or subkey not in 'kpcofgsStT':
                raise TypeError(f'unexpected keyword argument "{key}"')
            flag = f'--prefix-{subkey}'
            extraargs.extend((flag, value))
        if threads:
            extraargs.extend(('--threads', validate_threads(threads)))
        if pseudo_strain:
            extraargs.append('--pseudo-strain')
        if fill_missing:
            extraargs.append('--fill-miss-rank')
        if data_dir:
            extraargs.extend(('--data-dir', validate_data_dir(data_dir)))  # pragma: no cover
        arglist = [
            'taxonkit', 'reformat', *extraargs, '--lineage-field', '3', '--show-lineage-taxids',
            lineagefile.name
        ]
        if debug:
            log(*arglist)
        proc = Popen(arglist, stdout=PIPE, stderr=PIPE, universal_newlines=True)
        out, err = proc.communicate()
        if proc.returncode != 0:
            raise TaxonKitCLIError(err)  # pragma: no cover
        columnorderin = [
            'TaxID', 'Code', 'FullLineage', 'FullLineageTaxIDs', 'Name', 'Rank',
            'FullLineageRanks', 'Lineage', 'LineageTaxIDs',
        ]
        columnorderout = [
            'TaxID', 'Code', 'Name', 'Lineage', 'LineageTaxIDs', 'Rank', 'FullLineage',
            'FullLineageTaxIDs', 'FullLineageRanks'
        ]
        data = pd.read_csv(
            StringIO(out), sep='\t', header=None, names=columnorderin, index_col=False
        )
        data = data[columnorderout]
        return data


def name(ids, data_dir=None, debug=False):
    '''rapid taxon name retrieval

    Uses the `--no-lineage` option in `taxonkit lineage` for rapid retrieval of taxon names.

    Parameters
    ----------
    ids : list or iterable
        A list of taxids (ints or strings are ok)
    data_dir : str, default None
        Specify the location of the NCBI taxonomy `.dmp` files; by default, taxonkit searches in
        `~/.taxonkit/`
    debug : bool, default False
        Print debugging output, e.g., system calls to `taxonkit`

    Returns
    -------
    DataFrame
        A two-dimensional data structure with TaxIDs and taxon names.

    Examples
    --------
    >>> import pytaxonkit
    >>> name(['151837', '2216222', '517824'])
         TaxID                                Name
    0   151837                    Hiraea smilacina
    1  2216222         Paramyia sp. BIOUG21706-A10
    2   517824  soil bacterium Cipr-S1N-M1LLLSSL-1
    '''
    idlist = '\n'.join(map(str, ids))
    if idlist == '':
        warn('No input for pytaxonkit.name', UserWarning)
        return
    arglist = ['taxonkit', 'lineage', '--show-name', '--no-lineage']
    if data_dir:
        arglist.extend(('--data-dir', validate_data_dir(data_dir)))  # pragma: no cover
    if debug:
        log(*arglist)
    proc = Popen(arglist, stdin=PIPE, stdout=PIPE, stderr=PIPE, universal_newlines=True)
    out, err = proc.communicate(input=idlist)
    data = pd.read_csv(
        StringIO(out), sep='\t', header=None, names=['TaxID', 'Name'], index_col=False
    )
    return data


def test_lineage(capsys):
<<<<<<< HEAD
    result = lineage(['1082657', '265720', '1191594', '106649'], debug=True)
    assert result.TaxID.equals(pd.Series([1082657, 265720, 1191594, 106649]))
    assert result.Code.equals(pd.Series([1082657, 265720, 1191594, 106649]))
    assert result.Lineage.equals(pd.Series([
=======
    result = lineage(['1082657', '265720', '1191594', '106649', '2868953'], debug=True)
    assert result.TaxID.equals(pandas.Series([1082657, 265720, 1191594, 106649, 2868953]))
    assert result.Code.equals(pandas.Series([1082657, 265720, 1191594, 106649, 2868953]))
    assert result.Lineage.equals(pandas.Series([
>>>>>>> 661680f6
        'Eukaryota;Discosea;;Longamoebia;Acanthamoebidae;Acanthamoeba;Acanthamoeba sp. TW95',
        'Bacteria;Bacteroidetes;Bacteroidia;Bacteroidales;Porphyromonadaceae;Porphyromonas;'
        'Porphyromonas genomosp. P3',
        'Eukaryota;Basidiomycota;Agaricomycetes;Russulales;Russulaceae;Russula;Russula carmesina',
        'Bacteria;Proteobacteria;Gammaproteobacteria;Moraxellales;Moraxellaceae;Acinetobacter;'
        'Acinetobacter guillouiae',
        'Eukaryota;Arthropoda;Insecta;Hemiptera;Lygaeidae;Lygaeosoma;Lygaeosoma sardeum',
    ]))
    assert result.LineageTaxIDs.equals(pd.Series([
        '2759;555280;;1485168;33677;5754;1082657',
        '2;976;200643;171549;171551;836;265720',
        '2759;5204;155619;452342;5401;5402;1191593',
        '2;1224;1236;2887326;468;469;106649',
<<<<<<< HEAD
    ]))
    assert result.Rank.equals(pd.Series([
        'species', 'species', 'varietas', 'species'
=======
        '2759;6656;50557;7524;7533;2868952;2868953',
    ]))
    assert result.Rank.equals(pandas.Series([
        'species', 'species', 'varietas', 'species', 'species',
>>>>>>> 661680f6
    ]))

    out, err = capsys.readouterr()
    assert 'taxonkit lineage --show-lineage-taxids --show-rank --show-status-code' in err
    assert 'taxonkit reformat --lineage-field 3 --show-lineage-taxids' in err


def test_lineage_threads():
    result = lineage(['200643'], threads=1)
    assert result.FullLineage.iloc[0] == (
        'cellular organisms;Bacteria;FCB group;Bacteroidetes/Chlorobi group;Bacteroidetes;'
        'Bacteroidia'
    )
    assert result.FullLineageRanks.iloc[0] == 'no rank;superkingdom;clade;clade;phylum;class'


def test_lineage_name():
    result = lineage(['526061'])
    assert result.Name.iloc[0] == 'Henosepilachna sp. AGBA-2008'


def test_lineage_prefix():
    result = lineage([64191], prefix=True)
    obs_out = result.Lineage.iloc[0]
    exp_out = (
        'k__Bacteria;p__Proteobacteria;c__Alphaproteobacteria;o__;f__;g__;'
        's__magnetic proteobacterium strain rj53'
    )
    assert exp_out == obs_out
    result = lineage(['229933'], prefix=True, prefix_p='PHYLUM:', prefix_c='CLASS:')
    obs_out = result.Lineage.iloc[0]
    print(obs_out)
    exp_out = (
        'k__Bacteria;PHYLUM:Proteobacteria;CLASS:Alphaproteobacteria;o__Rickettsiales;'
        'f__Anaplasmataceae;g__Wolbachia;s__Wolbachia endosymbiont of Togo hemipterus (strain 1)'
    )
    assert exp_out == obs_out


def test_lineage_prefix_no_effect():
    result = lineage([325064], prefix_o='ORDER:')
    obs_out = result.Lineage.iloc[0]
    exp_out = (
        'Eukaryota;Discosea;Flabellinia;;Vannellidae;Platyamoeba;Platyamoeba sp. strain AFSM6/I'
    )
    assert exp_out == obs_out


def test_lineage_bad_prefix():
    with pytest.raises(TypeError, match=r'unexpected keyword argument "prefix_bOguSrANk"'):
        lineage([325064], prefix_bOguSrANk='BOGUS:')
    with pytest.raises(TypeError, match=r'unexpected keyword argument "prefix_g_s"'):
        lineage([325064], prefix_g_s='GS:')
    with pytest.raises(TypeError, match=r'unexpected keyword argument "breakfast_sausage"'):
        lineage([325064], breakfast_sausage='YUM')


def test_lineage_pseudo_strain():
    result = lineage(
        [36827], formatstr='{k};{p};{c};{o};{f};{g};{s};{t}', fill_missing=True,
        pseudo_strain=True, prefix=True,
    )
    obs_out = result.Lineage.iloc[0]
    exp_out = (
        'k__Bacteria;p__Firmicutes;c__Clostridia;o__Eubacteriales;f__Clostridiaceae;'
        'g__Clostridium;s__Clostridium botulinum;t__Clostridium botulinum B'
    )
    assert exp_out == obs_out


def test_name_debug(capsys):
    result = name([207661, 1353792, 1597281], debug=True)
    assert result.Name.equals(pd.Series([
        'Ahnfeltiopsis concinna',
        'Picobirnavirus turkey/USA-1512/2010',
        'Isopoda sp. NZAC 03013534',
    ]))
    out, err = capsys.readouterr()
    assert 'taxonkit lineage --show-name --no-lineage' in err


def test_lineage_empty():
    with pytest.warns(UserWarning, match="No input for pytaxonkit.lineage"):
        result = lineage([])
        assert result is None


def test_name_empty():
    with pytest.warns(UserWarning, match="No input for pytaxonkit.name"):
        result = name([])
        assert result is None


# -------------------------------------------------------------------------------------------------
# taxonkit name2taxid
# -------------------------------------------------------------------------------------------------

def name2taxid(names, sciname=False, threads=None, data_dir=None, debug=False):
    '''query taxid by taxon scientific name

    Parameters
    ----------
    names : list or iterable
        A list of species names or synonyms
    sciname: bool, default False
        By default, both scientific names and synonyms are supported; when `sciname=True`, synonyms
        are ignored
    threads : int
        Override the default taxonkit threads setting
    data_dir : str, default None
        Specify the location of the NCBI taxonomy `.dmp` files; by default, taxonkit searches in
        `~/.taxonkit/`
    debug : bool, default False
        Print debugging output, e.g., system calls to `taxonkit`

    Returns
    -------
    DataFrame
        A two-dimensional data structure.

    Examples
    --------
    >>> import pytaxonkit
    >>> names = ['Phyllobolus spinuliferus', 'Alteromonas putrefaciens', 'Rexia erectus']
    >>> pytaxonkit.name2taxid(names)
                           Name   TaxID     Rank
    0  Phyllobolus spinuliferus  359607  species
    1  Alteromonas putrefaciens      24  species
    2             Rexia erectus  262902  species
    >>> pytaxonkit.name2taxid(names, sciname=True)
                           Name  TaxID  Rank
    0  Phyllobolus spinuliferus   <NA>  <NA>
    1  Alteromonas putrefaciens   <NA>  <NA>
    2             Rexia erectus   <NA>  <NA>
    '''
    namelist = '\n'.join(map(str, names))
    if namelist == '':
        warn('No input for pytaxonkit.name2taxid', UserWarning)
        return
    arglist = ['taxonkit', 'name2taxid', '--show-rank']
    if sciname:
        arglist.append('--sci-name')
    if threads:
        arglist.extend(('--threads', validate_threads(threads)))
    if data_dir:
        arglist.extend(('--data-dir', validate_data_dir(data_dir)))  # pragma: no cover
    if debug:
        log(*arglist)  # pragma: no cover
    proc = Popen(arglist, stdin=PIPE, stdout=PIPE, stderr=PIPE, universal_newlines=True)
    out, err = proc.communicate(input=namelist)
    if proc.returncode != 0:
        raise TaxonKitCLIError(err)  # pragma: no cover
    columns = {
        'Name': StringDtype(),
        'TaxID': UInt32Dtype(),
        'Rank': StringDtype(),
    }
    data = pd.read_csv(
        StringIO(out), sep='\t', header=None, names=columns, dtype=columns, index_col=False
    )
    return data


def test_name2taxid(capsys):
    result = name2taxid(['Chaetocerotales', 'Diptera', 'Rickettsiales', 'Hypocreales'], debug=True)
    taxids = pd.Series([265576, 7147, 766, 5125], dtype=UInt32Dtype())
    ranks = pd.Series(['order', 'order', 'order', 'order'], dtype=StringDtype())
    assert result.TaxID.equals(taxids)
    assert result.Rank.equals(ranks)

    out, err = capsys.readouterr()
    assert '[pytaxonkit::debug] taxonkit name2taxid --show-rank' in err


def test_name2taxid_threads():
    result = name2taxid(['FCB group'], threads='1')
    assert str(result) == '        Name    TaxID   Rank\n0  FCB group  1783270  clade'


def test_name2taxid_empty():
    with pytest.warns(UserWarning, match="No input for pytaxonkit.name2taxid"):
        result = name2taxid([])
        assert result is None


# -------------------------------------------------------------------------------------------------
# taxonkit filter
# -------------------------------------------------------------------------------------------------

def filter(ids, threads=None, equal_to=None, higher_than=None, lower_than=None,
           discard_norank=False, save_predictable=False, discard_root=False, root_taxid=None,
           blacklist=None, rank_file=None, debug=False):
    '''filter taxids by taxonomic rank (or a range of ranks)

    Executes the `taxonkit filter` command to include or exclude taxa at the specified ranks.

    Parameters
    ----------
    ids : list or iterable
        A list of taxids (ints or strings are ok)
    threads : int
        Override the default taxonkit threads setting
    equal_to : str or list, default None
        Keep only taxa at the specified rank(s); can be a string or a list of strings
    higher_than : str, default None
        Keep only taxa ranked higher than the specified rank
    lower_than : str, default None
        Keep only taxa ranked lower than the specified rank
    discard_norank : bool, default False
        Discard generic ranks without an explicit ranking order ("no rank" and "clade")
    save_predictable : bool, default False
        When `discard_norank=True`, do not discard some special ranks without order where the rank
        of the closest higher node is still lower than rank cutoff
    discard_root : bool, default False
        Discard root taxon
    root_taxid : int or str
        override taxid of the root taxon
    blacklist : list of strs
        A list of ranks to exclude
    rank_file : str, default None
        Specify the location of the rank definition and order file; by default, taxonkit uses
        `~/taxonkit/ranks.txt`
    debug : bool, default False
        Print debugging output, e.g., system calls to `taxonkit`

    Returns
    -------
    list
        A list of taxids passing the specified filters.

    >>> import pytaxonkit
    >>> taxids = [131567, 2, 1783257, 74201, 203494, 48461, 1647988, 239934, 239935, 349741]
    >>> pytaxonkit.filter(taxids, blacklist=['family', 'species'])
    [131567, 2, 1783257, 74201, 203494, 48461, 239934, 349741]
    >>> pytaxonkit.filter(taxids, lower_than='genus')
    [131567, 1783257, 239935, 349741]
    '''
    if higher_than is not None and lower_than is not None:
        raise ValueError('cannot specify "higher_than" and "lower_than" simultaneously')
    idlist = '\n'.join(map(str, ids))
    if idlist == '':
        warn('No input for pytaxonkit.filter', UserWarning)
        return
    arglist = ['taxonkit', 'filter']
    if threads:
        arglist.extend(('--threads', validate_threads(threads)))
    if equal_to:
        if isinstance(equal_to, (pylist, tuple)):
            equal_to = ','.join(equal_to)
        arglist.extend(['--equal-to', equal_to])
    if higher_than:
        arglist.extend(['--higher-than', higher_than])
    if lower_than:
        arglist.extend(['--lower-than', lower_than])
    if discard_norank:
        arglist.append('--discard-noranks')
    if save_predictable:
        arglist.append('--save-predictable-norank')
    if discard_root:  # pragma: no cover
        arglist.append('--discard-root')
    if blacklist:
        arglist.extend(['--black-list', ','.join(blacklist)])
    if root_taxid:  # pragma: no cover
        arglist.extend(['--root-taxid', str(root_taxid)])
    if rank_file:  # pragma: no cover
        arglist.extend(['--rank-file', rank_file])
    if debug:
        log(*arglist)
    proc = Popen(arglist, stdin=PIPE, stdout=PIPE, stderr=PIPE, universal_newlines=True)
    out, err = proc.communicate(input=idlist)
    data = pd.read_csv(StringIO(out), header=None, names=['TaxID'], index_col=False)
    return pylist(data.TaxID)


def list_ranks(rank_file=None, debug=False):
    '''list all supported taxonomic ranks

    Parameters
    ----------
    rank_file : str, default None
        Specify the location of the rank definition and order file; by default, taxonkit uses
        `~/taxonkit/ranks.txt`
    debug : bool, default False
        Print debugging output, e.g., system calls to `taxonkit`

    Returns
    -------
    list
        A list of taxonomic ranks.

    >>> import pytaxonkit
    >>> ranks = pytaxonkit.list_ranks()
    >>> ranks[:5]
    ['life', 'domain', 'kingdom', 'subkingdom', 'infrakingdom']
    '''
    arglist = ['taxonkit', 'filter', '--list-order']
    if rank_file:  # pragma: no cover
        arglist.extend(['--rank-file', rank_file])
    if debug:
        log(*arglist)
    proc = Popen(arglist, stdin=PIPE, stdout=PIPE, stderr=PIPE, universal_newlines=True)
    out, err = proc.communicate(input='')
    data = pd.read_csv(StringIO(out), header=None, names=['Rank'], index_col=False)
    return pylist(data.Rank)


def list_ranks_db(rank_file=None, debug=False):
    '''list all taxonomic ranks present in the NCBI taxonomy database

    Parameters
    ----------
    rank_file : str, default None
        Specify the location of the rank definition and order file; by default, taxonkit uses
        `~/taxonkit/ranks.txt`
    debug : bool, default False
        Print debugging output, e.g., system calls to `taxonkit`

    Returns
    -------
    list
        A list of taxonomic ranks.

    >>> import pytaxonkit
    >>> ranks = pytaxonkit.list_ranks_db()
    >>> ranks[:5]
    ['superkingdom', 'kingdom', 'subkingdom', 'superphylum', 'phylum']
    '''
    arglist = ['taxonkit', 'filter', '--list-ranks']
    if rank_file:  # pragma: no cover
        arglist.extend(['--rank-file', rank_file])
    if debug:
        log(*arglist)
    proc = Popen(arglist, stdin=PIPE, stdout=PIPE, stderr=PIPE, universal_newlines=True)
    out, err = proc.communicate(input='')
    data = pd.read_csv(StringIO(out), header=None, names=['Rank'], index_col=False)
    return pylist(data.Rank)


def test_filter_higher_than():
    taxids = [
        131567, 2759, 33154, 33208, 6072, 33213, 33317, 1206794, 88770, 6656, 197563, 197562, 6960,
        50557, 85512, 7496, 33340, 33392, 7399, 7400, 7434, 34735, 7458, 70987, 83322, 481579,
        2056706, 599582
    ]
    obs_result = filter(taxids, threads=1, higher_than='order', equal_to='order')
    exp_result = [2759, 33208, 6656, 6960, 50557, 7496, 33340, 33392, 7399]
    assert obs_result == exp_result


def test_filter_lower_than(capsys):
    taxids = [
        131567, 2759, 33154, 33208, 6072, 33213, 33317, 1206794, 88770, 6656, 197563, 197562, 6960,
        50557, 85512, 7496, 33340, 33392, 7041, 41071, 535382, 41073, 706613, 586004, 87479, 412111
    ]
    obs_result = filter(taxids, lower_than='family', discard_norank=True, debug=True)
    exp_result = [706613, 586004, 87479, 412111]
    assert obs_result == exp_result
    terminal = capsys.readouterr()
    assert 'taxonkit filter --lower-than family' in terminal.err


def test_filter_equal_to_multi(capsys):
    taxids = [
        131567, 2759, 33154, 33208, 6072, 33213, 33317, 1206794, 88770, 6656, 197563, 197562, 6960,
        50557, 85512, 7496, 33340, 33392, 7041, 41071, 535382, 41073, 706613, 586004, 87479, 412111
    ]
    obs_result = filter(taxids, threads=1, equal_to=['phylum', 'genus'], debug=True)
    exp_result = [6656, 87479]
    assert obs_result == exp_result
    terminal = capsys.readouterr()
    assert '--equal-to phylum,genus' in terminal.err


def test_filter_higher_lower_conflict():
    message = r'cannot specify "higher_than" and "lower_than" simultaneously'
    with pytest.raises(ValueError, match=message):
        filter([42], discard_norank=True, higher_than='genus', lower_than='genus')


def test_filter_save_predictable():
    taxids = [
        131567, 2, 1224, 1236, 91347, 543, 561, 562, 2605619, 10239, 2731341, 2731360, 2731618,
        2731619, 28883, 10699, 196894, 1327037
    ]
    obs_result = filter(
        taxids, threads=1, lower_than='species', equal_to='species', save_predictable=True
    )
    exp_result = [562, 2605619, 1327037]
    assert obs_result == exp_result


def test_list_ranks(capsys):
    ranks = list_ranks(debug=True)
    assert len(ranks) == 68
    terminal = capsys.readouterr()
    assert 'taxonkit filter --list-order' in terminal.err


def test_list_ranks_db(capsys):
    ranks = list_ranks_db(debug=True)
    assert len(ranks) == 44
    terminal = capsys.readouterr()
    assert 'taxonkit filter --list-ranks' in terminal.err


def test_filter_empty():
    with pytest.warns(UserWarning, match="No input for pytaxonkit.filter"):
        result = filter([])
        assert result is None


# -------------------------------------------------------------------------------------------------
# taxonkit lca
# -------------------------------------------------------------------------------------------------

def lca(ids, multi=False, skip_deleted=False, skip_unfound=False, threads=None, data_dir=None,
        debug=False):
    '''compute lowest common ancestor (LCA) for taxids

    Parameters
    ----------
    ids : list or iterable
        A list of taxids (ints or strings are ok); if `multi=True`, a list of lists is expected
    multi : bool, default False
        The input consists of multiple LCA queries, stored as a list of taxid lists; by default,
        a single list corresponding to a single LCA query is expected
    skip_deleted : bool, default False
        Ignore deleted taxids and compute LCA with the remaining taxa
    skip_unfound : bool, default False
        Ignore taxids not found in the taxonomy database and compute LCA with the remaining taxa
    threads : int
        Override the default taxonkit threads setting
    data_dir : str, default None
        Specify the location of the NCBI taxonomy `.dmp` files; by default, taxonkit searches in
        `~/.taxonkit/`
    debug : bool, default False
        Print debugging output, e.g., system calls to `taxonkit`

    Returns
    -------
    int or list
        A taxid or, if `multi=True`, a list of taxids

    Examples
    --------
    >>> import pytaxonkit
    >>> pytaxonkit.lca([239934, 239935, 349741])
    239934
    >>> pytaxonkit.lca([[63221, 2665953], [63221, 741158]], multi=True)
    [9605, 9606]
    '''
    if multi:
        idstring = '\n'.join([' '.join(map(str, sublist)) for sublist in ids])
    else:
        idstring = ' '.join(map(str, ids))
    if idstring == '':
        warn('No input for pytaxonkit.lca', UserWarning)
        return
    arglist = ['taxonkit', 'lca']
    if skip_deleted:
        arglist.append('--skip-deleted')
    if skip_unfound:
        arglist.append('--skip-unfound')
    if threads:
        arglist.extend(('--threads', validate_threads(threads)))
    if data_dir:
        arglist.extend(('--data-dir', validate_data_dir(data_dir)))  # pragma: no cover
    if debug:
        log(*arglist)
    proc = Popen(arglist, stdin=PIPE, stdout=PIPE, stderr=PIPE, universal_newlines=True)
    out, err = proc.communicate(input=idstring)
    if proc.returncode != 0:
        raise TaxonKitCLIError(err)  # pragma: no cover
    results = []
    for line in out.strip().split('\n'):
        queries, lcataxid = line.split('\t')
        results.append(int(lcataxid))
    if multi:
        return results
    else:
        assert len(results) == 1
        return results[0]


def test_lca_deleted():
    assert lca([1, 2, 3]) == 0
    assert lca([1, 2, 3], skip_deleted=True, threads=1) == 1


def test_lca_unfound(capsys):
    assert lca([61021, 61022, 11111111]) == 0
    assert lca([61021, 61022, 11111111], skip_unfound=True, debug=True) == 2628496
    terminal = capsys.readouterr()
    assert 'taxonkit lca --skip-unfound' in terminal.err


@pytest.mark.parametrize('multi', [True, False])
def test_lca_empty(multi):
    with pytest.warns(UserWarning, match="No input for pytaxonkit.lca"):
        result = lca([], multi=multi)
        assert result is None<|MERGE_RESOLUTION|>--- conflicted
+++ resolved
@@ -454,17 +454,11 @@
 
 
 def test_lineage(capsys):
-<<<<<<< HEAD
-    result = lineage(['1082657', '265720', '1191594', '106649'], debug=True)
-    assert result.TaxID.equals(pd.Series([1082657, 265720, 1191594, 106649]))
-    assert result.Code.equals(pd.Series([1082657, 265720, 1191594, 106649]))
+    result = lineage(['1082657', '265720', '1191594', '106649', '2868953'], debug=True)
+    print(result)
+    assert result.TaxID.equals(pd.Series([1082657, 265720, 1191594, 106649, 2868953]))
+    assert result.Code.equals(pd.Series([1082657, 265720, 1191594, 106649, 2868953]))
     assert result.Lineage.equals(pd.Series([
-=======
-    result = lineage(['1082657', '265720', '1191594', '106649', '2868953'], debug=True)
-    assert result.TaxID.equals(pandas.Series([1082657, 265720, 1191594, 106649, 2868953]))
-    assert result.Code.equals(pandas.Series([1082657, 265720, 1191594, 106649, 2868953]))
-    assert result.Lineage.equals(pandas.Series([
->>>>>>> 661680f6
         'Eukaryota;Discosea;;Longamoebia;Acanthamoebidae;Acanthamoeba;Acanthamoeba sp. TW95',
         'Bacteria;Bacteroidetes;Bacteroidia;Bacteroidales;Porphyromonadaceae;Porphyromonas;'
         'Porphyromonas genomosp. P3',
@@ -478,17 +472,9 @@
         '2;976;200643;171549;171551;836;265720',
         '2759;5204;155619;452342;5401;5402;1191593',
         '2;1224;1236;2887326;468;469;106649',
-<<<<<<< HEAD
+        '2759;6656;50557;7524;7533;2868952;2868953'
     ]))
-    assert result.Rank.equals(pd.Series([
-        'species', 'species', 'varietas', 'species'
-=======
-        '2759;6656;50557;7524;7533;2868952;2868953',
-    ]))
-    assert result.Rank.equals(pandas.Series([
-        'species', 'species', 'varietas', 'species', 'species',
->>>>>>> 661680f6
-    ]))
+    assert result.Rank.equals(pd.Series(['species', 'species', 'varietas', 'species', 'species']))
 
     out, err = capsys.readouterr()
     assert 'taxonkit lineage --show-lineage-taxids --show-rank --show-status-code' in err
